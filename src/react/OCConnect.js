/*!
 * Copyright 2024-Present Animoca Brands Corporation Ltd.
 *
 * Permission is hereby granted, free of charge, to any person obtaining a copy of this software and associated documentation files (the "Software"), to deal in the Software without restriction, including without limitation the rights to use, copy, modify, merge, publish, distribute, sublicense, and/or sell copies of the Software, and to permit persons to whom the Software is furnished to do so, subject to the following conditions:
 *
 * The above copyright notice and this permission notice shall be included in all copies or substantial portions of the Software.
 *
 * THE SOFTWARE IS PROVIDED "AS IS", WITHOUT WARRANTY OF ANY KIND, EXPRESS OR IMPLIED, INCLUDING BUT NOT LIMITED TO THE WARRANTIES OF MERCHANTABILITY, FITNESS FOR A PARTICULAR PURPOSE AND NONINFRINGEMENT. IN NO EVENT SHALL THE AUTHORS OR COPYRIGHT HOLDERS BE LIABLE FOR ANY CLAIM, DAMAGES OR OTHER LIABILITY, WHETHER IN AN ACTION OF CONTRACT, TORT OR OTHERWISE, ARISING FROM, OUT OF OR IN CONNECTION WITH THE SOFTWARE OR THE USE OR OTHER DEALINGS IN THE SOFTWARE.
 */
import React, { useEffect, useState, useMemo } from 'react';

import { OCContext } from './OCContext';
import { OCAuthLive, OCAuthSandbox } from '../sdk/auth';

const OCConnect = ({ children, opts, sandboxMode }) => {
    const [ocAuth, setOcAuth] = useState({});
    const [OCId, setOCId] = useState(null);
    const [ethAddress, setEthAddress] = useState(null);
    const [authState, setAuthState] = useState({
        isAuthenticated: false,
    });
    const [authError, setAuthError] = useState(null);

    const isAuthenticated = useMemo(() => {
        if (typeof ocAuth.isAuthenticated === 'function')
        {
            return ocAuth.isAuthenticated();
        }
        return false;
    }, [ocAuth, authState]);

    // init sdk
<<<<<<< HEAD
    useEffect(() => {
        const authSdk = sandboxMode ? new OCAuthSandbox(opts) : new OCAuthLive(opts);
        setOcAuth(authSdk);
    }, []);

    useEffect(() => {
        if (ocAuth.authInfoManager) {
            const updateAuthState = () => {
                const { accessToken, idToken, isAuthenticated } = ocAuth.getAuthState();
                if (isAuthenticated) {
                    setAuthState({
                        accessToken,
                        idToken,
                        isAuthenticated,
                    });
                    setOCId(ocAuth.OCId);
                    setEthAddress(ocAuth.ethAddress);
                }
            };

            ocAuth.authInfoManager.subscribe(updateAuthState);

            // trigger sync info to sync data for logged user
            ocAuth.syncAuthInfo();
            return () => {
                ocAuth.authInfoManager.unsubscribe(updateAuthState);
            };
=======
    useEffect( () =>
    {
        const authSdk = sandboxMode ? new OCAuthSandbox( opts ) : new OCAuthLive( opts );
        setOcAuth( authSdk );
    }, [] );

    // wait until authSdk is initialized
    useEffect(() => {
        if (isAuthenticated)
        {
            updateAuthState();
        }
    }, [isAuthenticated]);

    const updateAuthState = () =>
    {
        const { accessToken, idToken, isAuthenticated } = ocAuth.getAuthState();
        if (isAuthenticated)
        {
            setAuthState( {
                accessToken,
                idToken,
                isAuthenticated,
            } );
            setOCId(ocAuth.OCId)
            setEthAddress(ocAuth.ethAddress)
>>>>>>> cb5faadc
        }
    }, [ocAuth]);

    return (
        <OCContext.Provider value={{ OCId, ethAddress, ocAuth, authState, authError, setAuthError }}>
            {children}
        </OCContext.Provider>
    );
};

export default OCConnect;<|MERGE_RESOLUTION|>--- conflicted
+++ resolved
@@ -30,7 +30,6 @@
     }, [ocAuth, authState]);
 
     // init sdk
-<<<<<<< HEAD
     useEffect(() => {
         const authSdk = sandboxMode ? new OCAuthSandbox(opts) : new OCAuthLive(opts);
         setOcAuth(authSdk);
@@ -58,34 +57,6 @@
             return () => {
                 ocAuth.authInfoManager.unsubscribe(updateAuthState);
             };
-=======
-    useEffect( () =>
-    {
-        const authSdk = sandboxMode ? new OCAuthSandbox( opts ) : new OCAuthLive( opts );
-        setOcAuth( authSdk );
-    }, [] );
-
-    // wait until authSdk is initialized
-    useEffect(() => {
-        if (isAuthenticated)
-        {
-            updateAuthState();
-        }
-    }, [isAuthenticated]);
-
-    const updateAuthState = () =>
-    {
-        const { accessToken, idToken, isAuthenticated } = ocAuth.getAuthState();
-        if (isAuthenticated)
-        {
-            setAuthState( {
-                accessToken,
-                idToken,
-                isAuthenticated,
-            } );
-            setOCId(ocAuth.OCId)
-            setEthAddress(ocAuth.ethAddress)
->>>>>>> cb5faadc
         }
     }, [ocAuth]);
 
